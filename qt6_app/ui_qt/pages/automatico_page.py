--- conflicted
+++ resolved
@@ -292,34 +292,9 @@
         self.machine=appwin.machine            # raw (per StatusPanel)
         self.mio = getattr(appwin, "machine_adapter", None)  # adapter refactor
 
-<<<<<<< HEAD
         # === NEW: Metro Digitale ===
         self.metro_manager = get_metro_manager()
         self._metro_measurements_history = []
-=======
-        # === Mode system initialization ===
-        try:
-            self._mode_config = ModeConfig.from_settings(read_settings())
-            self._mode_detector = ModeDetector(self._mode_config)
-            logger.info(f"✅ Mode system initialized: ultra_short threshold = {self._mode_config.ultra_short_threshold:.1f}mm")
-        except Exception as e:
-            logger.error(f"❌ Error initializing mode system: {e}")
-            # Fallback to defaults
-            self._mode_config = ModeConfig(
-                machine_zero_homing_mm=250.0,
-                machine_offset_battuta_mm=120.0,
-                machine_max_travel_mm=4000.0,
-                stock_length_mm=6500.0
-            )
-            self._mode_detector = ModeDetector(self._mode_config)
-        
-        # Handlers for special modes (created on-demand)
-        self._out_of_quota_handler: Optional[OutOfQuotaHandler] = None
-        self._ultra_short_handler: Optional[UltraShortHandler] = None
-        self._extra_long_handler: Optional[ExtraLongHandler] = None
-        self._current_mode: str = "normal"
-        self._current_mode_step: int = 0
->>>>>>> 700170f4
 
         self.seq=Sequencer(appwin)
         self.seq.step_started.connect(self._on_step_started)
