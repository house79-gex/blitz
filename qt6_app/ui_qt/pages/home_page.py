from typing import Optional

from PySide6.QtWidgets import QWidget, QVBoxLayout, QGridLayout, QPushButton, QFrame, QLabel, QSizePolicy
from PySide6.QtCore import Qt, QTimer, QEvent, QSize
from PySide6.QtGui import QIcon
from ui_qt.theme import THEME
from ui_qt.widgets.header import Header
from ui_qt.logic.homing import start_homing  # simulazione homing

# Import “tollerante” del theme_store (icone tema + tema attivo)
try:
    from ui_qt.utils.theme_store import get_active_theme
except Exception:
    def get_active_theme(): return {}

# Applica stylesheet globale se possibile
try:
    from ui_qt.theme import set_palette_from_dict, apply_global_stylesheet
    from PySide6.QtWidgets import QApplication
except Exception:
    def set_palette_from_dict(_p: dict): pass
    def apply_global_stylesheet(_app): pass
    QApplication = None  # type: ignore

BANNER_BG = "#fff3cd"
BANNER_TX = "#856404"
BORDER = "#ffeeba"
BANNER_SLOT_H = 56

class HomePage(QWidget):
    def __init__(self, appwin):
        super().__init__()
        self.appwin = appwin
        self._banner_slot: Optional[QFrame] = None
        self._banner: Optional[QFrame] = None
        self._banner_lbl: Optional[QLabel] = None
        self._poll: Optional[QTimer] = None
        self._build()

    def _build(self):
        # Applica tema attivo (palette + stylesheet globale)
        try:
            active = get_active_theme() or {}
            pal = active.get("palette") or {}
            set_palette_from_dict(pal)
            if QApplication:
                apply_global_stylesheet(QApplication.instance())
        except Exception:
            pass

        root = QVBoxLayout(self)
        root.setContentsMargins(12, 12, 12, 12)
        root.setSpacing(14)

        # Header
        root.addWidget(Header(
            self.appwin,
            "BLITZ 3 - Home",
            mode="home",
            on_azzera=self._azzera_home,
            on_reset=self._reset_home,
            show_home=False
        ))

        # Slot fisso per banner (evita salti)
        self._banner_slot = QFrame()
        self._banner_slot.setFixedHeight(BANNER_SLOT_H)
        slot_l = QVBoxLayout(self._banner_slot); slot_l.setContentsMargins(0, 0, 0, 0); slot_l.setSpacing(0)
        self._banner = QFrame()
        self._banner.setStyleSheet(f"QFrame{{background:{BANNER_BG}; border:1px solid {BORDER}; border-radius:8px;}}")
        bl = QVBoxLayout(self._banner); bl.setContentsMargins(10, 8, 10, 8)
        self._banner_lbl = QLabel("Attenzione: macchina non azzerata")
        self._banner_lbl.setStyleSheet(f"color:{BANNER_TX}; font-weight:800;")
        self._banner_lbl.setAlignment(Qt.AlignCenter)
        bl.addWidget(self._banner_lbl)
        slot_l.addWidget(self._banner, 0, Qt.AlignVCenter)
        root.addWidget(self._banner_slot)
        self._banner.hide()

        # Griglia 2x3 sinistra/destra (ordine richiesto)
        grid = QGridLayout()
        grid.setContentsMargins(8, 8, 8, 8)
        grid.setHorizontalSpacing(18)
        grid.setVerticalSpacing(18)
        grid.setColumnStretch(0, 1)
        grid.setColumnStretch(1, 1)
        root.addLayout(grid, 1)

        # Icone tema attive (facoltative)
        try:
            from ui_qt.utils.theme_store import get_active_theme as _gat
            active = _gat()
            icons_map = (active.get("icons") if isinstance(active, dict) else {}) or {}
        except Exception:
            icons_map = {}

        def make_tile(text, key):
            btn = QPushButton(text)
            btn.setMinimumSize(240, 140)
            btn.setMaximumWidth(520)
            btn.setSizePolicy(QSizePolicy.Expanding, QSizePolicy.Preferred)
            btn.setStyleSheet(f"""
                QPushButton {{
                    background: {THEME.TILE_BG};
                    color: {THEME.TEXT};
                    border: 2px solid {THEME.ACCENT};
                    border-radius: 12px;
                    font-weight: 800;
                    font-size: 18px;
                    padding: 12px 16px;
                    text-align: center;
                }}
                QPushButton:hover {{ border-color: {THEME.ACCENT_2}; }}
                QPushButton:pressed {{ background: {THEME.PANEL_BG}; }}
            """)
            icon_path = str(icons_map.get(key, "")).strip()
            if icon_path:
                try:
                    btn.setIcon(QIcon(icon_path))
                    btn.setIconSize(QSize(32, 32))
                except Exception:
                    pass
            btn.clicked.connect(lambda: self.appwin.show_page(key))
            return btn

        # Colonna sinistra: Tipologie, Quote Vani Luce, Utility, Cutlist
        # Colonna destra: Automatico, Semi-Automatico, Manuale
        tiles = [
            ("Tipologie", "tipologie"),
            ("Automatico", "automatico"),
            ("Quote Vani Luce", "quotevani"),
            ("Semi-Automatico", "semi"),
            ("Utility", "utility"),
            ("Manuale", "manuale"),
<<<<<<< HEAD
            ("🏷️ Editor Etichette", "label_editor"),
=======
            ("Cutlist Manager", "cutlist"),
>>>>>>> b4b812c5
        ]

        r, c = 0, 0
        for text, key in tiles:
            grid.addWidget(make_tile(text, key), r, c)
            c += 1
            if c >= 2:
                c = 0
                r += 1

        spacer = QFrame(); spacer.setMinimumHeight(10)
        root.addWidget(spacer)

        self._update_banner()

    # ---- logica banner ----
    def _is_zeroed(self) -> bool:
        m = getattr(self.appwin, "machine", None)
        if not m:
            return False
        for name in ("machine_homed", "is_homed", "homed", "is_zeroed", "zeroed", "azzerata", "home_done", "calibrated", "is_calibrated"):
            if hasattr(m, name):
                try:
                    return bool(getattr(m, name))
                except Exception:
                    pass
        return False

    def _update_banner(self):
        if self._is_zeroed():
            if self._banner and self._banner.isVisible():
                self._banner.hide()
        else:
            if self._banner and not self._banner.isVisible():
                self._banner.show()

    # ---- callback header ----
    def _azzera_home(self):
        try:
            m = self.appwin.machine
            if hasattr(m, "do_homing") and callable(getattr(m, "do_homing")):
                m.do_homing(callback=lambda **_: QTimer.singleShot(0, self._update_banner))
            else:
                start_homing(m, callback=lambda **_: QTimer.singleShot(0, self._update_banner))
            if hasattr(self.appwin, "toast"):
                self.appwin.toast.show("Azzeramento avviato", "ok", 2000)
        except Exception:
            pass

    def _reset_home(self):
        try:
            m = self.appwin.machine
            for attr in ("clear_emergency", "reset_emergency", "clear_emg", "emg_reset", "reset_alarm", "reset"):
                if hasattr(m, attr) and callable(getattr(m, attr)):
                    getattr(m, attr)(); break
            try: setattr(m, "machine_homed", False)
            except Exception: pass
            self._update_banner()
            if hasattr(self.appwin, "toast"):
                self.appwin.toast.show("Reset eseguito", "ok", 2000)
        except Exception:
            pass

    # ---- lifecycle ----
    def on_show(self):
        if self._poll is None:
            self._poll = QTimer(self)
            self._poll.timeout.connect(self._update_banner)
            self._poll.start(400)
        self._update_banner()

    def showEvent(self, ev: QEvent):
        if self._poll is None:
            self._poll = QTimer(self)
            self._poll.timeout.connect(self._update_banner)
            self._poll.start(400)
        self._update_banner()
        super().showEvent(ev)

    def hideEvent(self, ev):
        if self._poll is not None:
            try: self._poll.stop()
            except Exception: pass
            self._poll = None
        super().hideEvent(ev)<|MERGE_RESOLUTION|>--- conflicted
+++ resolved
@@ -132,11 +132,7 @@
             ("Semi-Automatico", "semi"),
             ("Utility", "utility"),
             ("Manuale", "manuale"),
-<<<<<<< HEAD
             ("🏷️ Editor Etichette", "label_editor"),
-=======
-            ("Cutlist Manager", "cutlist"),
->>>>>>> b4b812c5
         ]
 
         r, c = 0, 0
